--- conflicted
+++ resolved
@@ -103,13 +103,7 @@
                 const photoSub = this.client_reservationService.getUserPhoto(reservationId, person.name, person.surname, person.cf).subscribe({
                   next: (person_photo: any) => {
                     //console.log(person_photo)
-<<<<<<< HEAD
-                    console.log(person_photo)
-                    person.images = [];
-                    person.images.back = person_photo.back_image ? environment.apiBaseUrl + person_photo?.back_image : null;
-                    person.images.front = person_photo.front_image ? environment.apiBaseUrl + person_photo?.front_image : null;
-                    person.images.selfie = person_photo.selfie ? environment.apiBaseUrl + person_photo?.selfie : null;
-=======
+
                     person.images = {};
                     if (person_photo.back_image) {
                       this.loadPersonImage(person, 'back', environment.apiBaseUrl + person_photo.back_image);
@@ -126,7 +120,6 @@
                     } else {
                       person.images.selfie = null;
                     }
->>>>>>> db081b07
                     person.hasMissingImages = !person_photo.back_image || !person_photo.front_image || !person_photo.selfie;
 
                     //console.log(person)
