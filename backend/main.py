from flask import Flask, request, jsonify
from datetime import datetime
from flask_cors import CORS
<<<<<<< HEAD
from database import SessionLocal
from models import Reservation, ClientReservations, Room, Client

=======
from database import engine, Base
from routes.room_routes import room_bp
>>>>>>> 0ca06a81
app = Flask(__name__)
CORS(app, origins="http://localhost:4200")  # Change this to match your frontend URL

# Simulating an in-memory "database"
reservations = []

@app.route('/')
def home():
    return "Hello, Flask!"

@app.route('/api/v1/reservations', methods=['POST'])
def create_reservation():
    # Get the JSON payload from the request
    data = request.get_json()

    # Validate required fields
    required_fields = ['reservationNumber', 'startDate', 'endDate', 'roomName']
    if not all(field in data for field in required_fields):
        return jsonify({"error": "Missing required fields"}), 400

    session = SessionLocal()

    try:
        # Validate and parse date fields
        start_date = datetime.strptime(data['startDate'], '%Y-%m-%d')
        end_date = datetime.strptime(data['endDate'], '%Y-%m-%d')

        # Find room ID by name
        room = session.query(Room).filter(Room.name == data['roomName']).first()
        print(room)
        if not room:
            return jsonify({"error": "Room not found"}), 404

        # Check if client exists
        """ client = session.query(Client).filter(Client.id == data['clientId']).first()
        if not client:
            return jsonify({"error": "Client not found"}), 404 """

        # Create a new reservation entry
        new_reservation = Reservation(
            id_reference=data['reservationNumber'],
            start_date=start_date,
            end_date=end_date,
            id_room=room.id
        )
        
        session.add(new_reservation)
        session.flush()  # Generate reservation ID

        # Link client to reservation
        """ client_reservation = ClientReservations(
            id_reservation=new_reservation.id,
            id_client=client.id
        )
        session.add(client_reservation) """

        # Commit transaction
        session.commit()

        return jsonify({
            "message": "Reservation created successfully",
            "reservation": {
                "id": new_reservation.id,
                "reservationNumber": new_reservation.id_reference,
                "startDate": new_reservation.start_date.strftime('%Y-%m-%d'),
                "endDate": new_reservation.end_date.strftime('%Y-%m-%d'),
                "roomName": new_reservation.room.to_dict()
            }
        }), 201

    except ValueError:
        session.rollback()
        return jsonify({"error": "Invalid date format. Use 'YYYY-MM-DD'"}), 400
    except Exception as e:
        session.rollback()
        return jsonify({"error": str(e)}), 500
    finally:
        session.close()

# GET endpoint to view all reservations (for testing purposes)
@app.route('/api/v1/reservations', methods=['GET'])
def get_reservations():
    return jsonify({"reservations": reservations.to_dict()})


# Create database tables
Base.metadata.create_all(bind=engine)

# Register blueprints
app.register_blueprint(room_bp)

if __name__ == '__main__':
    app.run(debug=True)<|MERGE_RESOLUTION|>--- conflicted
+++ resolved
@@ -1,14 +1,10 @@
 from flask import Flask, request, jsonify
 from datetime import datetime
 from flask_cors import CORS
-<<<<<<< HEAD
-from database import SessionLocal
+from database import engine, Base, SessionLocal
+from routes.room_routes import room_bp
 from models import Reservation, ClientReservations, Room, Client
 
-=======
-from database import engine, Base
-from routes.room_routes import room_bp
->>>>>>> 0ca06a81
 app = Flask(__name__)
 CORS(app, origins="http://localhost:4200")  # Change this to match your frontend URL
 
